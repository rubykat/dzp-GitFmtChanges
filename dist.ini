name              = Dist-Zilla-Plugin-GitFmtChanges
version           = 0.005
author            = Kathryn Andersen
license           = Perl_5
copyright_holder  = Kathryn Andersen

; File Gather ---------------------
[GatherDir]
[ReadmeFromPod]
[ReadmeMarkdownFromPod]
[License]
[GitFmtChanges]
file_name = Changes
log_format = * %ai%n  %s
[ExtraTests]

; File Prune ---------------------
[PruneCruft]
[ManifestSkip]

; File Munge ---------------------
[PkgVersion]
[PodVersion]

; Dist Prerequisites ---------------------
[AutoPrereqs]
<<<<<<< HEAD
[ReportVersions::Tiny]
=======
>>>>>>> 96fcde51

; Dist Meta ---------------------
[GithubMeta]
[MetaYAML]

; Configure Install ---------------------
[MakeMaker]

; After Build ---------------------
[Manifest]

; Release ---------------------
[TestRelease]
[ConfirmRelease]
[Git::Check]
[Git::Tag]
tag_message = %N v%v (%d)
[Git::Push]

[UploadToCPAN]<|MERGE_RESOLUTION|>--- conflicted
+++ resolved
@@ -24,10 +24,7 @@
 
 ; Dist Prerequisites ---------------------
 [AutoPrereqs]
-<<<<<<< HEAD
 [ReportVersions::Tiny]
-=======
->>>>>>> 96fcde51
 
 ; Dist Meta ---------------------
 [GithubMeta]
